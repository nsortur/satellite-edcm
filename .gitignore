data/
outputs/
.DS_Store
<<<<<<< HEAD
multirun/
=======
STLs
>>>>>>> e086356b

__pycache__/<|MERGE_RESOLUTION|>--- conflicted
+++ resolved
@@ -1,10 +1,7 @@
 data/
 outputs/
 .DS_Store
-<<<<<<< HEAD
 multirun/
-=======
 STLs
->>>>>>> e086356b
 
 __pycache__/